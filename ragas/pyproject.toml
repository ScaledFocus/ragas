[project]
name = "ragas"
requires-python = ">=3.9"
dependencies = [
    # Core dependencies
    "numpy",
    "datasets",
    "tiktoken",
    "pydantic>=2.0.0",
    "nest-asyncio",
    "appdirs",
    "diskcache>=5.6.3",
    
    # LangChain ecosystem
    "langchain",
    "langchain-core",
    "langchain-community",
    "langchain_openai",
    
<<<<<<< HEAD
    # LLM providers
    "openai>=1.0.0",
    
    # CLI and experimental features
=======
    # CLI dependencies
    "typer",
    "rich",
    
    # LLM providers
    "openai>=1.0.0",
    
    # Experimental features
>>>>>>> a97d1132
    "tqdm",
    "instructor",
    "gitpython",
    "pillow>=10.4.0",
]
dynamic = ["version", "readme"]

[project.optional-dependencies]
# Core optional features
all = [
    "sentence-transformers",
    "transformers",
    "nltk",
    "rouge_score",
    "rapidfuzz",
    "pandas",
    "datacompy",
    "sacrebleu",
    "llama_index",
    "r2r"
]

# Specific integrations
examples = ["openai>=1.0.0"]
tracing = ["langfuse>=3.2.4", "mlflow>=3.1.4"]
gdrive = [
    "google-api-python-client>=2.178.0",
    "google-auth>=2.40.3",
    "google-auth-oauthlib>=1.2.2"
]
ai-frameworks = ["haystack-ai"]

test = []
[project.entry-points."ragas.backends"]
"local/csv" = "ragas.backends.local_csv:LocalCSVBackend"
"local/jsonl" = "ragas.backends.local_jsonl:LocalJSONLBackend"
"inmemory" = "ragas.backends.inmemory:InMemoryBackend"
"gdrive" = "ragas.backends.gdrive_backend:GDriveBackend"

[project.scripts]
ragas = "ragas.cli:app"

[tool.setuptools]
package-dir = {"" = "src"}

[tool.setuptools.dynamic]
readme = {file = ["README.md"], content-type = "text/markdown"}

# Ruff configuration is inherited from workspace.toml at the monorepo root

[build-system]
requires = ["setuptools>=64", "setuptools_scm>=8"]
build-backend = "setuptools.build_meta"

[tool.setuptools_scm]
# Path to version file relative to this pyproject.toml
version_file = "src/ragas/_version.py"
# Point to the repository root (one level up)
root = ".."

[tool.pytest.ini_options]
addopts = "-n 0"
asyncio_default_fixture_loop_scope = "function"
[pytest]
testpaths = ["tests"]
markers = [
    "experimental_ci: Set of tests that will be run as part of Experimental CI",
    "e2e: End-to-End tests for Experimental",
]

[dependency-groups]
dev = [
    "ruff",
<<<<<<< HEAD
    "black[jupyter]",
=======
>>>>>>> a97d1132
    "pyright>=1.1.403",
    "pre-commit>=4.3.0",
    "pytest",
    "pytest-xdist[psutil]",
    "pytest-asyncio",
    "nbmake",
    "notebook",
    "arize-phoenix>=6.1.0",
    "openinference-instrumentation-langchain>=0.1.29",
    "ragas[all,tracing,gdrive,ai-frameworks]",
]

docs = [
    "mkdocs>=1.6.1",
    "mkdocs-material",
    "mkdocs-material[imaging]",
    "mkdocstrings[python]",
    "mkdocs-glightbox",
    "mkdocs-autorefs",
    "mkdocs-gen-files",
    "mkdocs-literate-nav",
    "mkdocs-section-index",
    "mkdocs-git-committers-plugin-2",
    "mkdocs-git-revision-date-localized-plugin",
]<|MERGE_RESOLUTION|>--- conflicted
+++ resolved
@@ -17,12 +17,6 @@
     "langchain-community",
     "langchain_openai",
     
-<<<<<<< HEAD
-    # LLM providers
-    "openai>=1.0.0",
-    
-    # CLI and experimental features
-=======
     # CLI dependencies
     "typer",
     "rich",
@@ -31,7 +25,6 @@
     "openai>=1.0.0",
     
     # Experimental features
->>>>>>> a97d1132
     "tqdm",
     "instructor",
     "gitpython",
@@ -105,10 +98,6 @@
 [dependency-groups]
 dev = [
     "ruff",
-<<<<<<< HEAD
-    "black[jupyter]",
-=======
->>>>>>> a97d1132
     "pyright>=1.1.403",
     "pre-commit>=4.3.0",
     "pytest",
