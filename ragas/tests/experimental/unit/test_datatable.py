--- conflicted
+++ resolved
@@ -6,14 +6,9 @@
 import pytest
 from pydantic import BaseModel
 
-<<<<<<< HEAD
-from ragas.backends.local_csv import LocalCSVBackend
-from ragas.dataset import DataTable, Dataset
-=======
->>>>>>> 38876926
 from ragas import Experiment
 from ragas.backends.local_csv import LocalCSVBackend
-from ragas.experimental.dataset import Dataset, DataTable
+from ragas.dataset import Dataset, DataTable
 
 
 # Test BaseModel classes
