--- conflicted
+++ resolved
@@ -11,12 +11,8 @@
 
 import numpy as np
 
-<<<<<<< HEAD
-from ..embeddings import BaseEmbedding
-=======
 
 from ragas.embeddings.base import BaseRagasEmbedding as BaseEmbedding
->>>>>>> 37b6a900
 from .base import Prompt
 
 if t.TYPE_CHECKING:
