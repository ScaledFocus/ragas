# Get version from setuptools_scm-generated file
try:
    from ._version import version as __version__  # type: ignore
except ImportError:
    # Fallback for installed package
    from importlib.metadata import PackageNotFoundError
    from importlib.metadata import version as pkg_version

    try:
        __version__ = pkg_version("ragas")
    except PackageNotFoundError:
        __version__ = "unknown"

from .dataset import Dataset
<<<<<<< HEAD
from .embeddings import embedding_factory
=======
from .llms import llm_factory
from ragas.embeddings import embedding_factory
>>>>>>> 37b6a900

__all__ = ["Dataset", "embedding_factory"]<|MERGE_RESOLUTION|>--- conflicted
+++ resolved
@@ -11,12 +11,9 @@
     except PackageNotFoundError:
         __version__ = "unknown"
 
+from ragas.embeddings import embedding_factory
+
 from .dataset import Dataset
-<<<<<<< HEAD
-from .embeddings import embedding_factory
-=======
 from .llms import llm_factory
-from ragas.embeddings import embedding_factory
->>>>>>> 37b6a900
 
 __all__ = ["Dataset", "embedding_factory"]