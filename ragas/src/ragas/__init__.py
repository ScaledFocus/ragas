from ragas.cache import CacheInterface, DiskCacheBackend, cacher
from ragas.dataset_schema import EvaluationDataset, MultiTurnSample, SingleTurnSample
from ragas.evaluation import evaluate
from ragas.experiment import Experiment, experiment, version_experiment
from ragas.run_config import RunConfig

# Backend imports
from ragas import backends

try:
    from ._version import version as __version__
except ImportError:
    __version__ = "unknown version"


__all__ = [
    "evaluate",
    "RunConfig",
    "__version__",
    "SingleTurnSample",
    "MultiTurnSample",
    "EvaluationDataset",
    "cacher",
    "CacheInterface",
    "DiskCacheBackend",
    "backends",
<<<<<<< HEAD
    "Experiment",
    "experiment",
    "version_experiment",
=======
>>>>>>> 9f39a605
]


def __getattr__(name):
    if name == "experimental":
        try:
            import ragas_experimental as experimental  # type: ignore

            return experimental
        except ImportError:
            raise ImportError(
                "ragas.experimental requires installation: "
                "pip install ragas[experimental]"
            )
    raise AttributeError(f"module 'ragas' has no attribute '{name}'")<|MERGE_RESOLUTION|>--- conflicted
+++ resolved
@@ -3,6 +3,9 @@
 from ragas.evaluation import evaluate
 from ragas.experiment import Experiment, experiment, version_experiment
 from ragas.run_config import RunConfig
+
+# Backend imports
+from ragas import backends
 
 # Backend imports
 from ragas import backends
@@ -24,12 +27,9 @@
     "CacheInterface",
     "DiskCacheBackend",
     "backends",
-<<<<<<< HEAD
     "Experiment",
     "experiment",
     "version_experiment",
-=======
->>>>>>> 9f39a605
 ]
 
 
